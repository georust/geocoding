--- conflicted
+++ resolved
@@ -397,11 +397,7 @@
         let res = osm.reverse(&p);
         assert_eq!(
             res.unwrap(),
-<<<<<<< HEAD
-            Some("68, Carrer de Calatrava, les Tres Torres, Sarrià - Sant Gervasi, Barcelona, BCN, CAT, 08017, España".to_string()),
-=======
             Some("68, Carrer de Calatrava, les Tres Torres, Sarrià - Sant Gervasi, Barcelona, Barcelonès, Barcelona, Catalunya, 08017, España".to_string()),
->>>>>>> c8cd7230
         );
     }
 }